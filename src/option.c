--- conflicted
+++ resolved
@@ -133,11 +133,9 @@
 #define LOPT_PREF_CLSS 321
 #endif
 #define LOPT_RELAY     323
-<<<<<<< HEAD
 #define LOPT_RA_PARAM  324
-=======
-#define LOPT_ADD_SBNET 324
->>>>>>> f65b0e54
+#define LOPT_ADD_SBNET 325
+
 
 #ifdef HAVE_GETOPT_LONG
 static const struct option opts[] =  
