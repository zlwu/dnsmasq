--- conflicted
+++ resolved
@@ -130,14 +130,12 @@
 
  	    Update Spanish transalation. Thanks to Vicente Soriano.
 
-<<<<<<< HEAD
 	    Add --ra-param option. Thanks to Vladislav Grishenko for
 	    inspiration on this.
-=======
+
 	    Add --add-subnet configuration, to tell upstream DNS
 	    servers where the original client is. Thanks to DNSthingy
 	    for sponsoring this feature.
->>>>>>> f65b0e54
 
  
 version 2.66
